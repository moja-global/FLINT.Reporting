  GNU nano 4.8                                                                                    values.yaml                                                                                              
# Default values for the Client's Helm Chart.
# This is a YAML-formatted file.

# Client
# ----------------------------------------------------------------------------------------
client:

  # Ingress
  ingress:
    name: client
    class: traefik
    rules:
      host: reporter.miles.co.ke
      http:
        path: /client
        backend:
          service:
            name: client
            port: http

  # Service
  service:
    name: client
    port:
      default: 80
      target: 80

  # Deployment
  deployment:
    name: client

  # Application / Application Replicas
  application:
    name: client
    version: 0.0.1
<<<<<<< HEAD
    image:
=======
    image: 
>>>>>>> 5830d735
      id: ghcr.io/moja-global/flint_reporting.client
      tag: master
      pull:
        policy: Always
        secret: regcred
    replicas: 1
<|MERGE_RESOLUTION|>--- conflicted
+++ resolved
@@ -34,11 +34,7 @@
   application:
     name: client
     version: 0.0.1
-<<<<<<< HEAD
-    image:
-=======
     image: 
->>>>>>> 5830d735
       id: ghcr.io/moja-global/flint_reporting.client
       tag: master
       pull:
